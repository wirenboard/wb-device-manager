<<<<<<< HEAD
wb-device-manager (1.10.3) stable; urgency=medium

  * Make logs less verbose

 -- Petr Krasnoshchekov <petr.krasnoshchekov@wirenboard.com>  Fri, 20 Sep 2024 10:28:48 +0500
=======
wb-device-manager (1.11.0) stable; urgency=medium

  * Add fw-update/ClearError RPC for removing firmware update errors from state topic

 -- Petr Krasnoshchekov <petr.krasnoshchekov@wirenboard.com>  Mon, 23 Sep 2024 20:44:30 +0500

wb-device-manager (1.10.3) stable; urgency=medium

  * Fix scan crashing on WB-MAP*

 -- Petr Krasnoshchekov <petr.krasnoshchekov@wirenboard.com>  Thu, 19 Sep 2024 09:36:31 +0500
>>>>>>> 9de7167b

wb-device-manager (1.10.2) stable; urgency=medium

  * Run tests on pytest, no functional changes

 --  Ekaterina Volkova <ekaterina.volkova@wirenboard.com>  Fri, 13 Sep 2024 15:43:45 +0300

wb-device-manager (1.10.1) stable; urgency=medium

  * Fix build, no functional changes

 -- Nikolay Korotkiy <nikolay.korotkiy@wirenboard.com>  Fri, 13 Sep 2024 13:40:00 +0400

wb-device-manager (1.10.0) stable; urgency=medium

  * Add fw-update/GetFirmwareInfo RPC for requesting information about device firmware
  * Add fw-update/Update RPC for updating firmwares of Wiren Board devices

 -- Petr Krasnoshchekov <petr.krasnoshchekov@wirenboard.com>  Thu, 12 Sep 2024 17:43:56 +0500

wb-device-manager (1.9.2) stable; urgency=medium

  * Fix reading of WB-MAP serial numbers

 -- Petr Krasnoshchekov <petr.krasnoshchekov@wirenboard.com>  Wed, 11 Sep 2024 15:31:34 +0500

wb-device-manager (1.9.1) stable; urgency=medium

  * Stop slow scan faster

 -- Petr Krasnoshchekov <petr.krasnoshchekov@wirenboard.com>  Thu, 11 Jul 2024 11:35:29 +0500

wb-device-manager (1.9.0) stable; urgency=medium

  * Add port path parameter to bus-scan/Start RPC request

 -- Petr Krasnoshchekov <petr.krasnoshchekov@wirenboard.com>  Tue, 11 Jun 2024 14:18:19 +0500

wb-device-manager (1.8.1) stable; urgency=medium

  * Do not stop the whole scanning on a port after receiving invalid Modbus packet

 -- Petr Krasnoshchekov <petr.krasnoshchekov@wirenboard.com>  Tue, 28 May 2024 18:17:22 +0500

wb-device-manager (1.8.0) stable; urgency=medium

  * Add scan_type and preserve_old_results parameters to bus-scan/Start RPC request

 -- Petr Krasnoshchekov <petr.krasnoshchekov@wirenboard.com>  Thu, 28 Mar 2024 14:50:49 +0500

wb-device-manager (1.7.0) stable; urgency=medium

  * Fix device signatures reading

 -- Petr Krasnoshchekov <petr.krasnoshchekov@wirenboard.com>  Wed, 21 Feb 2024 08:51:36 +0500

wb-device-manager (1.6.1) stable; urgency=medium

  * Fix long reaction to stop scanning request

 -- Petr Krasnoshchekov <petr.krasnoshchekov@wirenboard.com>  Mon, 23 Oct 2023 14:39:54 +0500

wb-device-manager (1.6.0) stable; urgency=medium

  * Add modbus rtu-over-tcp devices scanning (should be polled via wb-mqtt-serial already)

 -- Vladimir Romanov <v.romanov@wirenboard.ru>  Thu, 31 Aug 2023 18:00:01 +0300

wb-device-manager (1.5.6) stable; urgency=medium

  * Fix PKG-INFO
  * Add LICENSE

 -- Nikolay Korotkiy <nikolay.korotkiy@wirenboard.com>  Mon, 24 Jul 2023 18:13:00 +0400

wb-device-manager (1.5.5) stable; urgency=medium

  * Reorder uart params for bus scan: bd9600 goes before bd115200

 -- Vladimir Romanov <v.romanov@wirenboard.ru>  Mon, 06 Mar 2023 10:26:11 +0300

wb-device-manager (1.5.4) stable; urgency=medium

  * Use mqtt client wrapper from wb-common

 -- Nikolay Korotkiy <nikolay.korotkiy@wirenboard.com>  Tue, 28 Feb 2023 18:39:00 +0400

wb-device-manager (1.5.3) stable; urgency=medium

  * Fix scanning devices with old firmware using 2 stopbits

 -- Nikolay Korotkiy <nikolay.korotkiy@wirenboard.com>  Thu, 09 Feb 2023 16:17:00 +0400

wb-device-manager (1.5.2) stable; urgency=medium

  * Fix corner-case, when "Stop" button not always stops all port-scan tasks
  * Add qos (like in libwbmqtt1) to to some mqtt-rpc publish calls

 -- Vladimir Romanov <v.romanov@wirenboard.ru>  Wed, 08 Feb 2023 12:58:48 +0300

wb-device-manager (1.5.1) stable; urgency=medium

  * Immediately show error on port's unsuccessful scan (instead of at the end of scan)

 -- Vladimir Romanov <v.romanov@wirenboard.ru>  Tue, 07 Feb 2023 21:07:56 +0300

wb-device-manager (1.5.0) stable; urgency=medium

  * Add new error-types around modbus communications with device
  * JSON: "error" -> "errors" (all errors for each device)

 -- Vladimir Romanov <v.romanov@wirenboard.ru>  Tue, 07 Feb 2023 18:21:39 +0300

wb-device-manager (1.4.0) stable; urgency=medium

  * Add "scanning_ports" and "is_ext_scan" fields to json contract

 -- Vladimir Romanov <v.romanov@wirenboard.ru>  Mon, 06 Feb 2023 00:21:12 +0300

wb-device-manager (1.3.0) stable; urgency=medium

  * Add rpc endpoint "bus-scan/Stop" to stop scanning
  * Rename rpc endpoint "bus-scan/Scan" to "bus-scan/Start"

 -- Vladimir Romanov <v.romanov@wirenboard.ru>  Wed, 01 Feb 2023 13:41:48 +0300

wb-device-manager (1.2.0) stable; urgency=medium

  * Support connection to Mosquitto through unix socket
  * Support brute force scanning

 -- Nikolay Korotkiy <nikolay.korotkiy@wirenboard.com>  Thu, 19 Jan 2023 15:12:00 +0400

wb-device-manager (1.1.3) stable; urgency=medium

  * Fix error on non-serial ports in get_ports response

 -- Vladimir Romanov <v.romanov@wirenboard.ru>  Thu, 19 Jan 2023 19:50:41 +0300

wb-device-manager (1.1.2) stable; urgency=medium

  * Fix response parsing on some corner serial_number cases

 -- Vladimir Romanov <v.romanov@wirenboard.ru>  Wed, 18 Jan 2023 23:58:45 +0300

wb-device-manager (1.1.1) stable; urgency=medium

  * Code formatting

 -- Ekaterina Volkova <ekaterina.volkova@wirenboard.ru>  Thu, 12 Jan 2023 12:46:45 +0300

wb-device-manager (1.1.0) stable; urgency=medium

  * Rework port-scanning errors handling

 -- Vladimir Romanov <v.romanov@wirenboard.ru>  Thu, 29 Dec 2022 01:34:12 +0300

wb-device-manager (1.0.2) stable; urgency=medium

  * Fix all "duplicating" slaveids after rpc-call to non-existent port

 -- Vladimir Romanov <v.romanov@wirenboard.ru>  Wed, 28 Dec 2022 21:21:52 +0300

wb-device-manager (1.0.1) stable; urgency=medium

  * Rpc-call to wb-mqtt-serial: reduce frame_timeout to 3.5 modbus chars

 -- Vladimir Romanov <v.romanov@wirenboard.ru>  Wed, 28 Dec 2022 00:16:38 +0300

wb-device-manager (1.0.0) stable; urgency=medium

  * Public release:
  *   - remove serial_params from slaveid-collisions check

 -- Vladimir Romanov <v.romanov@wirenboard.ru>  Mon, 26 Dec 2022 14:18:21 +0300

wb-device-manager (0.1.0) stable; urgency=medium

  * Initial release:
  *   - scan devices via WB-extended modbus (latest FWs required on devices)
  *   - inform about slaveid collisions on serial bus

 -- Vladimir Romanov <v.romanov@wirenboard.ru>  Mon, 31 Oct 2022 09:47:49 +0300<|MERGE_RESOLUTION|>--- conflicted
+++ resolved
@@ -1,22 +1,20 @@
-<<<<<<< HEAD
+wb-device-manager (1.11.1) stable; urgency=medium
+
+  * Make logs less verbose
+
+ -- Petr Krasnoshchekov <petr.krasnoshchekov@wirenboard.com>  Tue, 24 Sep 2024 16:29:33 +0500
+
+wb-device-manager (1.11.0) stable; urgency=medium
+
+  * Add fw-update/ClearError RPC for removing firmware update errors from state topic
+
+ -- Petr Krasnoshchekov <petr.krasnoshchekov@wirenboard.com>  Mon, 23 Sep 2024 20:44:30 +0500
+
 wb-device-manager (1.10.3) stable; urgency=medium
 
-  * Make logs less verbose
-
- -- Petr Krasnoshchekov <petr.krasnoshchekov@wirenboard.com>  Fri, 20 Sep 2024 10:28:48 +0500
-=======
-wb-device-manager (1.11.0) stable; urgency=medium
-
-  * Add fw-update/ClearError RPC for removing firmware update errors from state topic
-
- -- Petr Krasnoshchekov <petr.krasnoshchekov@wirenboard.com>  Mon, 23 Sep 2024 20:44:30 +0500
-
-wb-device-manager (1.10.3) stable; urgency=medium
-
   * Fix scan crashing on WB-MAP*
 
  -- Petr Krasnoshchekov <petr.krasnoshchekov@wirenboard.com>  Thu, 19 Sep 2024 09:36:31 +0500
->>>>>>> 9de7167b
 
 wb-device-manager (1.10.2) stable; urgency=medium
 
