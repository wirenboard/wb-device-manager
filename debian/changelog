<<<<<<< HEAD
wb-device-manager (1.4.1) stable; urgency=medium

  * Fix corner-case, when "Stop" button not always stops all port-scan tasks

 -- Vladimir Romanov <v.romanov@wirenboard.ru>  Wed, 08 Feb 2023 12:58:48 +0300
=======
wb-device-manager (1.5.1) stable; urgency=medium

  * Immediately show error on port's unsuccessful scan (instead of at the end of scan)

 -- Vladimir Romanov <v.romanov@wirenboard.ru>  Tue, 07 Feb 2023 21:07:56 +0300

wb-device-manager (1.5.0) stable; urgency=medium

  * Add new error-types around modbus communications with device
  * JSON: "error" -> "errors" (all errors for each device)

 -- Vladimir Romanov <v.romanov@wirenboard.ru>  Tue, 07 Feb 2023 18:21:39 +0300
>>>>>>> 00086f10

wb-device-manager (1.4.0) stable; urgency=medium

  * Add "scanning_ports" and "is_ext_scan" fields to json contract

 -- Vladimir Romanov <v.romanov@wirenboard.ru>  Mon, 06 Feb 2023 00:21:12 +0300

wb-device-manager (1.3.0) stable; urgency=medium

  * Add rpc endpoint "bus-scan/Stop" to stop scanning
  * Rename rpc endpoint "bus-scan/Scan" to "bus-scan/Start"

 -- Vladimir Romanov <v.romanov@wirenboard.ru>  Wed, 01 Feb 2023 13:41:48 +0300

wb-device-manager (1.2.0) stable; urgency=medium

  * Support connection to Mosquitto through unix socket
  * Support brute force scanning

 -- Nikolay Korotkiy <nikolay.korotkiy@wirenboard.com>  Thu, 19 Jan 2023 15:12:00 +0400

wb-device-manager (1.1.3) stable; urgency=medium

  * Fix error on non-serial ports in get_ports response

 -- Vladimir Romanov <v.romanov@wirenboard.ru>  Thu, 19 Jan 2023 19:50:41 +0300

wb-device-manager (1.1.2) stable; urgency=medium

  * Fix response parsing on some corner serial_number cases

 -- Vladimir Romanov <v.romanov@wirenboard.ru>  Wed, 18 Jan 2023 23:58:45 +0300

wb-device-manager (1.1.1) stable; urgency=medium

  * Code formatting

 -- Ekaterina Volkova <ekaterina.volkova@wirenboard.ru>  Thu, 12 Jan 2023 12:46:45 +0300

wb-device-manager (1.1.0) stable; urgency=medium

  * Rework port-scanning errors handling

 -- Vladimir Romanov <v.romanov@wirenboard.ru>  Thu, 29 Dec 2022 01:34:12 +0300

wb-device-manager (1.0.2) stable; urgency=medium

  * Fix all "duplicating" slaveids after rpc-call to non-existent port

 -- Vladimir Romanov <v.romanov@wirenboard.ru>  Wed, 28 Dec 2022 21:21:52 +0300

wb-device-manager (1.0.1) stable; urgency=medium

  * Rpc-call to wb-mqtt-serial: reduce frame_timeout to 3.5 modbus chars

 -- Vladimir Romanov <v.romanov@wirenboard.ru>  Wed, 28 Dec 2022 00:16:38 +0300

wb-device-manager (1.0.0) stable; urgency=medium

  * Public release:
  *   - remove serial_params from slaveid-collisions check

 -- Vladimir Romanov <v.romanov@wirenboard.ru>  Mon, 26 Dec 2022 14:18:21 +0300

wb-device-manager (0.1.0) stable; urgency=medium

  * Initial release:
  *   - scan devices via WB-extended modbus (latest FWs required on devices)
  *   - inform about slaveid collisions on serial bus

 -- Vladimir Romanov <v.romanov@wirenboard.ru>  Mon, 31 Oct 2022 09:47:49 +0300<|MERGE_RESOLUTION|>--- conflicted
+++ resolved
@@ -1,10 +1,9 @@
-<<<<<<< HEAD
-wb-device-manager (1.4.1) stable; urgency=medium
+wb-device-manager (1.5.2) stable; urgency=medium
 
   * Fix corner-case, when "Stop" button not always stops all port-scan tasks
 
  -- Vladimir Romanov <v.romanov@wirenboard.ru>  Wed, 08 Feb 2023 12:58:48 +0300
-=======
+
 wb-device-manager (1.5.1) stable; urgency=medium
 
   * Immediately show error on port's unsuccessful scan (instead of at the end of scan)
@@ -17,7 +16,6 @@
   * JSON: "error" -> "errors" (all errors for each device)
 
  -- Vladimir Romanov <v.romanov@wirenboard.ru>  Tue, 07 Feb 2023 18:21:39 +0300
->>>>>>> 00086f10
 
 wb-device-manager (1.4.0) stable; urgency=medium
 
