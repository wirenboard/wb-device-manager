--- conflicted
+++ resolved
@@ -1,14 +1,14 @@
+wb-device-manager (1.0.2) stable; urgency=medium
+
+  * Fix all "duplicating" slaveids after rpc-call to non-existent port
+
+ -- Vladimir Romanov <v.romanov@wirenboard.ru>  Wed, 28 Dec 2022 21:21:52 +0300
+
 wb-device-manager (1.0.1) stable; urgency=medium
 
-<<<<<<< HEAD
-  * fix all "duplicating" slaveids after rpc-call to non-existent port
-
- -- Vladimir Romanov <v.romanov@wirenboard.ru>  Wed, 28 Dec 2022 21:21:52 +0300
-=======
-  * rpc-call to wb-mqtt-serial: reduce frame_timeout to 3.5 modbus chars
+  * Rpc-call to wb-mqtt-serial: reduce frame_timeout to 3.5 modbus chars
 
  -- Vladimir Romanov <v.romanov@wirenboard.ru>  Wed, 28 Dec 2022 00:16:38 +0300
->>>>>>> ba98c25e
 
 wb-device-manager (1.0.0) stable; urgency=medium
 
