--- conflicted
+++ resolved
@@ -1,17 +1,15 @@
-<<<<<<< HEAD
-wb-device-manager (1.4.1) stable; urgency=medium
+wb-device-manager (1.5.1) stable; urgency=medium
 
   * Immediately show error on port's unsuccessful scan (instead of at the end of scan)
 
  -- Vladimir Romanov <v.romanov@wirenboard.ru>  Tue, 07 Feb 2023 21:07:56 +0300
-=======
+
 wb-device-manager (1.5.0) stable; urgency=medium
 
   * Add new error-types around modbus communications with device
   * JSON: "error" -> "errors" (all errors for each device)
 
  -- Vladimir Romanov <v.romanov@wirenboard.ru>  Tue, 07 Feb 2023 18:21:39 +0300
->>>>>>> 34006a0e
 
 wb-device-manager (1.4.0) stable; urgency=medium
 
