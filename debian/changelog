--- conflicted
+++ resolved
@@ -1,16 +1,14 @@
-<<<<<<< HEAD
-wb-device-manager (1.23.2) stable; urgency=medium
+wb-device-manager (1.24.1) stable; urgency=medium
 
   * Don't check new firmware for WB-MSW-LORA devices
 
- -- Petr Krasnoshchekov <petr.krasnoshchekov@wirenboard.com>  Thu, 25 Sep 2025 17:31:49 +0500
-=======
+ -- Petr Krasnoshchekov <petr.krasnoshchekov@wirenboard.com>  Fri, 26 Sep 2025 17:02:34 +0500
+
 wb-device-manager (1.24.0) stable; urgency=medium
 
   * Add protocol to firmware update status
 
  -- Petr Krasnoshchekov <petr.krasnoshchekov@wirenboard.com>  Fri, 26 Sep 2025 11:46:34 +0500
->>>>>>> c7d9d60d
 
 wb-device-manager (1.23.1) stable; urgency=medium
 
