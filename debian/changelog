--- conflicted
+++ resolved
@@ -1,15 +1,15 @@
-wb-device-manager (1.3.0) stable; urgency=medium
+wb-device-manager (1.4.0) stable; urgency=medium
 
-<<<<<<< HEAD
   * Add fields "ports_to_scan" and "is_ext_scan" to json-contract
 
  -- Vladimir Romanov <v.romanov@wirenboard.ru>  Mon, 06 Feb 2023 00:21:12 +0300
-=======
+
+wb-device-manager (1.3.0) stable; urgency=medium
+
   * Add rpc endpoint "bus-scan/Stop" to stop scanning
   * Rename rpc endpoint "bus-scan/Scan" to "bus-scan/Start"
 
  -- Vladimir Romanov <v.romanov@wirenboard.ru>  Wed, 01 Feb 2023 13:41:48 +0300
->>>>>>> 9c1f33b5
 
 wb-device-manager (1.2.0) stable; urgency=medium
 
