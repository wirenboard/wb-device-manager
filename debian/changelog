<<<<<<< HEAD
wb-device-manager (1.11.0) stable; urgency=medium

  * Add fw-update/ClearError RPC for removing firmware update errors from state topic

 -- Petr Krasnoshchekov <petr.krasnoshchekov@wirenboard.com>  Tue, 17 Sep 2024 11:39:25 +0500
=======
wb-device-manager (1.10.3) stable; urgency=medium

  * Fix scan crashing on WB-MAP*

 -- Petr Krasnoshchekov <petr.krasnoshchekov@wirenboard.com>  Thu, 19 Sep 2024 09:36:31 +0500
>>>>>>> 4916b9de

wb-device-manager (1.10.2) stable; urgency=medium

  * Run tests on pytest, no functional changes

 --  Ekaterina Volkova <ekaterina.volkova@wirenboard.com>  Fri, 13 Sep 2024 15:43:45 +0300

wb-device-manager (1.10.1) stable; urgency=medium

  * Fix build, no functional changes

 -- Nikolay Korotkiy <nikolay.korotkiy@wirenboard.com>  Fri, 13 Sep 2024 13:40:00 +0400

wb-device-manager (1.10.0) stable; urgency=medium

  * Add fw-update/GetFirmwareInfo RPC for requesting information about device firmware
  * Add fw-update/Update RPC for updating firmwares of Wiren Board devices

 -- Petr Krasnoshchekov <petr.krasnoshchekov@wirenboard.com>  Thu, 12 Sep 2024 17:43:56 +0500

wb-device-manager (1.9.2) stable; urgency=medium

  * Fix reading of WB-MAP serial numbers

 -- Petr Krasnoshchekov <petr.krasnoshchekov@wirenboard.com>  Wed, 11 Sep 2024 15:31:34 +0500

wb-device-manager (1.9.1) stable; urgency=medium

  * Stop slow scan faster

 -- Petr Krasnoshchekov <petr.krasnoshchekov@wirenboard.com>  Thu, 11 Jul 2024 11:35:29 +0500

wb-device-manager (1.9.0) stable; urgency=medium

  * Add port path parameter to bus-scan/Start RPC request

 -- Petr Krasnoshchekov <petr.krasnoshchekov@wirenboard.com>  Tue, 11 Jun 2024 14:18:19 +0500

wb-device-manager (1.8.1) stable; urgency=medium

  * Do not stop the whole scanning on a port after receiving invalid Modbus packet

 -- Petr Krasnoshchekov <petr.krasnoshchekov@wirenboard.com>  Tue, 28 May 2024 18:17:22 +0500

wb-device-manager (1.8.0) stable; urgency=medium

  * Add scan_type and preserve_old_results parameters to bus-scan/Start RPC request

 -- Petr Krasnoshchekov <petr.krasnoshchekov@wirenboard.com>  Thu, 28 Mar 2024 14:50:49 +0500

wb-device-manager (1.7.0) stable; urgency=medium

  * Fix device signatures reading

 -- Petr Krasnoshchekov <petr.krasnoshchekov@wirenboard.com>  Wed, 21 Feb 2024 08:51:36 +0500

wb-device-manager (1.6.1) stable; urgency=medium

  * Fix long reaction to stop scanning request

 -- Petr Krasnoshchekov <petr.krasnoshchekov@wirenboard.com>  Mon, 23 Oct 2023 14:39:54 +0500

wb-device-manager (1.6.0) stable; urgency=medium

  * Add modbus rtu-over-tcp devices scanning (should be polled via wb-mqtt-serial already)

 -- Vladimir Romanov <v.romanov@wirenboard.ru>  Thu, 31 Aug 2023 18:00:01 +0300

wb-device-manager (1.5.6) stable; urgency=medium

  * Fix PKG-INFO
  * Add LICENSE

 -- Nikolay Korotkiy <nikolay.korotkiy@wirenboard.com>  Mon, 24 Jul 2023 18:13:00 +0400

wb-device-manager (1.5.5) stable; urgency=medium

  * Reorder uart params for bus scan: bd9600 goes before bd115200

 -- Vladimir Romanov <v.romanov@wirenboard.ru>  Mon, 06 Mar 2023 10:26:11 +0300

wb-device-manager (1.5.4) stable; urgency=medium

  * Use mqtt client wrapper from wb-common

 -- Nikolay Korotkiy <nikolay.korotkiy@wirenboard.com>  Tue, 28 Feb 2023 18:39:00 +0400

wb-device-manager (1.5.3) stable; urgency=medium

  * Fix scanning devices with old firmware using 2 stopbits

 -- Nikolay Korotkiy <nikolay.korotkiy@wirenboard.com>  Thu, 09 Feb 2023 16:17:00 +0400

wb-device-manager (1.5.2) stable; urgency=medium

  * Fix corner-case, when "Stop" button not always stops all port-scan tasks
  * Add qos (like in libwbmqtt1) to to some mqtt-rpc publish calls

 -- Vladimir Romanov <v.romanov@wirenboard.ru>  Wed, 08 Feb 2023 12:58:48 +0300

wb-device-manager (1.5.1) stable; urgency=medium

  * Immediately show error on port's unsuccessful scan (instead of at the end of scan)

 -- Vladimir Romanov <v.romanov@wirenboard.ru>  Tue, 07 Feb 2023 21:07:56 +0300

wb-device-manager (1.5.0) stable; urgency=medium

  * Add new error-types around modbus communications with device
  * JSON: "error" -> "errors" (all errors for each device)

 -- Vladimir Romanov <v.romanov@wirenboard.ru>  Tue, 07 Feb 2023 18:21:39 +0300

wb-device-manager (1.4.0) stable; urgency=medium

  * Add "scanning_ports" and "is_ext_scan" fields to json contract

 -- Vladimir Romanov <v.romanov@wirenboard.ru>  Mon, 06 Feb 2023 00:21:12 +0300

wb-device-manager (1.3.0) stable; urgency=medium

  * Add rpc endpoint "bus-scan/Stop" to stop scanning
  * Rename rpc endpoint "bus-scan/Scan" to "bus-scan/Start"

 -- Vladimir Romanov <v.romanov@wirenboard.ru>  Wed, 01 Feb 2023 13:41:48 +0300

wb-device-manager (1.2.0) stable; urgency=medium

  * Support connection to Mosquitto through unix socket
  * Support brute force scanning

 -- Nikolay Korotkiy <nikolay.korotkiy@wirenboard.com>  Thu, 19 Jan 2023 15:12:00 +0400

wb-device-manager (1.1.3) stable; urgency=medium

  * Fix error on non-serial ports in get_ports response

 -- Vladimir Romanov <v.romanov@wirenboard.ru>  Thu, 19 Jan 2023 19:50:41 +0300

wb-device-manager (1.1.2) stable; urgency=medium

  * Fix response parsing on some corner serial_number cases

 -- Vladimir Romanov <v.romanov@wirenboard.ru>  Wed, 18 Jan 2023 23:58:45 +0300

wb-device-manager (1.1.1) stable; urgency=medium

  * Code formatting

 -- Ekaterina Volkova <ekaterina.volkova@wirenboard.ru>  Thu, 12 Jan 2023 12:46:45 +0300

wb-device-manager (1.1.0) stable; urgency=medium

  * Rework port-scanning errors handling

 -- Vladimir Romanov <v.romanov@wirenboard.ru>  Thu, 29 Dec 2022 01:34:12 +0300

wb-device-manager (1.0.2) stable; urgency=medium

  * Fix all "duplicating" slaveids after rpc-call to non-existent port

 -- Vladimir Romanov <v.romanov@wirenboard.ru>  Wed, 28 Dec 2022 21:21:52 +0300

wb-device-manager (1.0.1) stable; urgency=medium

  * Rpc-call to wb-mqtt-serial: reduce frame_timeout to 3.5 modbus chars

 -- Vladimir Romanov <v.romanov@wirenboard.ru>  Wed, 28 Dec 2022 00:16:38 +0300

wb-device-manager (1.0.0) stable; urgency=medium

  * Public release:
  *   - remove serial_params from slaveid-collisions check

 -- Vladimir Romanov <v.romanov@wirenboard.ru>  Mon, 26 Dec 2022 14:18:21 +0300

wb-device-manager (0.1.0) stable; urgency=medium

  * Initial release:
  *   - scan devices via WB-extended modbus (latest FWs required on devices)
  *   - inform about slaveid collisions on serial bus

 -- Vladimir Romanov <v.romanov@wirenboard.ru>  Mon, 31 Oct 2022 09:47:49 +0300<|MERGE_RESOLUTION|>--- conflicted
+++ resolved
@@ -1,16 +1,14 @@
-<<<<<<< HEAD
 wb-device-manager (1.11.0) stable; urgency=medium
 
   * Add fw-update/ClearError RPC for removing firmware update errors from state topic
 
- -- Petr Krasnoshchekov <petr.krasnoshchekov@wirenboard.com>  Tue, 17 Sep 2024 11:39:25 +0500
-=======
+ -- Petr Krasnoshchekov <petr.krasnoshchekov@wirenboard.com>  Mon, 23 Sep 2024 20:44:30 +0500
+
 wb-device-manager (1.10.3) stable; urgency=medium
 
   * Fix scan crashing on WB-MAP*
 
  -- Petr Krasnoshchekov <petr.krasnoshchekov@wirenboard.com>  Thu, 19 Sep 2024 09:36:31 +0500
->>>>>>> 4916b9de
 
 wb-device-manager (1.10.2) stable; urgency=medium
 
