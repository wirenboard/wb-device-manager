--- conflicted
+++ resolved
@@ -1,10 +1,9 @@
-<<<<<<< HEAD
 wb-device-manager (1.1.0) stable; urgency=medium
 
-  * rework port-scanning errors handling
+  * Rework port-scanning errors handling
 
  -- Vladimir Romanov <v.romanov@wirenboard.ru>  Thu, 29 Dec 2022 01:34:12 +0300
-=======
+
 wb-device-manager (1.0.2) stable; urgency=medium
 
   * Fix all "duplicating" slaveids after rpc-call to non-existent port
@@ -16,7 +15,6 @@
   * Rpc-call to wb-mqtt-serial: reduce frame_timeout to 3.5 modbus chars
 
  -- Vladimir Romanov <v.romanov@wirenboard.ru>  Wed, 28 Dec 2022 00:16:38 +0300
->>>>>>> 68de71f4
 
 wb-device-manager (1.0.0) stable; urgency=medium
 
