--- conflicted
+++ resolved
@@ -1,17 +1,15 @@
-<<<<<<< HEAD
 wb-device-manager (1.2.0) stable; urgency=medium
 
   * Support connection to Mosquitto through unix socket
   * Support brute force scanning
 
  -- Nikolay Korotkiy <nikolay.korotkiy@wirenboard.com>  Thu, 19 Jan 2023 15:12:00 +0400
-=======
+
 wb-device-manager (1.1.3) stable; urgency=medium
 
   * Fix error on non-serial ports in get_ports response
 
  -- Vladimir Romanov <v.romanov@wirenboard.ru>  Thu, 19 Jan 2023 19:50:41 +0300
->>>>>>> a7a608ba
 
 wb-device-manager (1.1.2) stable; urgency=medium
 
