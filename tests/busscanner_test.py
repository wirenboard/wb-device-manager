--- conflicted
+++ resolved
@@ -23,26 +23,16 @@
 
     @classmethod
     def mock_response(cls, response_hex_str):
-<<<<<<< HEAD
-        ret = minimalmodbus._hexdecode(response_hex_str)
+        ret = minimalmodbus.hexdecode(response_hex_str)
         cls.scanner.instrument._communicate = AsyncMock(return_value=ret)  # we have no actual serial devices
-=======
-        ret = minimalmodbus.hexdecode(response_hex_str)
-        cls.scanner.instrument._communicate = MagicMock(return_value=ret)  # we have no actual serial devices
->>>>>>> ea45ebec
 
     async def test_correct_response(self):
         assumed_response = "FE34359603"
         self.mock_response(
             "fffffffffffffffffd6003fe34359603f6a80000000000000000"
         )
-<<<<<<< HEAD
         ret = await self.scanner.get_next_device_data()
-        ret = minimalmodbus._hexencode(ret)
-=======
-        ret = self.scanner.get_next_device_data()
         ret = minimalmodbus.hexencode(ret)
->>>>>>> ea45ebec
         self.assertEqual(assumed_response, ret)
 
     async def test_correct_scan_init(self):
