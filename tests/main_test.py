#!/usr/bin/env python3
# -*- coding: utf-8 -*-

import unittest
import uuid
from unittest.mock import AsyncMock
import uuid

from wb_modbus import minimalmodbus
<<<<<<< HEAD
=======

>>>>>>> 5b91a688
from wb.device_manager import main


class DummyDeviceManager(main.DeviceManager):
    def __init__(self):
        self._mqtt_connection = AsyncMock()
        self._rpc_client = AsyncMock()
        self._state_update_queue = AsyncMock()
        self._asyncio_loop = AsyncMock()
        self._is_scanning = False


class TestRPCClient(unittest.IsolatedAsyncioTestCase):
    @classmethod
    def setUpClass(cls):
        cls.device_manager = DummyDeviceManager()

    @classmethod
    def mock_response(cls, response):
        cls.device_manager.rpc_client.make_rpc_call = AsyncMock(return_value=response)

    async def test_ports_acquiring(self):
        response = [
            {
                "baud_rate": 9600,
                "data_bits": 8,
                "parity": "N",
                "path": "/dev/ttyRS485-1",
                "stop_bits": 2,
            },
            {
                "baud_rate": 9600,
                "data_bits": 8,
                "parity": "N",
                "path": "/dev/ttyRS485-2",
                "stop_bits": 2,
            },
            {"address": "192.168.0.7", "port": 23},
        ]
        assumed_response = ["/dev/ttyRS485-1", "/dev/ttyRS485-2"]
        self.mock_response(response)
        ret = await self.device_manager._get_ports()
        self.assertListEqual(list(ret), assumed_response)


class TestExternalDeviceErrors(unittest.IsolatedAsyncioTestCase):
    @classmethod
    def setUpClass(cls):
        cls.device_manager = DummyDeviceManager()

        cls.device_info = main.DeviceInfo(
            uuid=uuid.uuid3(namespace=uuid.NAMESPACE_OID, name="dummy_device"),
<<<<<<< HEAD
            port=main.Port(
                path="/dev/ttyDUMMY"
            ),
            sn=12345,
            cfg=main.SerialParams(
                slave_id=1
            )
=======
            port=main.Port(path="/dev/ttyDUMMY"),
            sn=12345,
            cfg=main.SerialParams(slave_id=1),
>>>>>>> 5b91a688
        )

        cls.mb_conn = cls.device_manager._get_mb_connection(cls.device_info, True)

    @classmethod
    def mock_error(cls, errtype=minimalmodbus.ModbusException):
        cls.device_manager.rpc_client.make_rpc_call = AsyncMock(side_effect=errtype)

    async def test_erroneous_fill_device_info(self):
        self.mock_error()
        assumed_errors = [
            main.ReadDeviceSignatureDeviceError(),
            main.ReadFWSignatureDeviceError(),
        ]
        ret = await self.device_manager.fill_device_info(self.device_info, self.mb_conn)
        self.assertListEqual(ret, assumed_errors)
<<<<<<< HEAD
        self.assertIsInstance(, cls)
=======
>>>>>>> 5b91a688

    async def test_erroneous_fill_fw_info(self):
        self.mock_error()
        assumed_errors = [
<<<<<<< HEAD
            main.ReadDeviceSignatureDeviceError(),
            main.ReadFWSignatureDeviceError(),
        ]
        ret = await self.device_manager.fill_device_info(self.device_info, self.mb_conn)
=======
            main.ReadFWVersionDeviceError(),
        ]
        ret = await self.device_manager.fill_fw_info(self.device_info, self.mb_conn)
>>>>>>> 5b91a688
        self.assertListEqual(ret, assumed_errors)<|MERGE_RESOLUTION|>--- conflicted
+++ resolved
@@ -4,13 +4,9 @@
 import unittest
 import uuid
 from unittest.mock import AsyncMock
-import uuid
 
 from wb_modbus import minimalmodbus
-<<<<<<< HEAD
-=======
 
->>>>>>> 5b91a688
 from wb.device_manager import main
 
 
@@ -63,19 +59,9 @@
 
         cls.device_info = main.DeviceInfo(
             uuid=uuid.uuid3(namespace=uuid.NAMESPACE_OID, name="dummy_device"),
-<<<<<<< HEAD
-            port=main.Port(
-                path="/dev/ttyDUMMY"
-            ),
-            sn=12345,
-            cfg=main.SerialParams(
-                slave_id=1
-            )
-=======
             port=main.Port(path="/dev/ttyDUMMY"),
             sn=12345,
             cfg=main.SerialParams(slave_id=1),
->>>>>>> 5b91a688
         )
 
         cls.mb_conn = cls.device_manager._get_mb_connection(cls.device_info, True)
@@ -92,22 +78,11 @@
         ]
         ret = await self.device_manager.fill_device_info(self.device_info, self.mb_conn)
         self.assertListEqual(ret, assumed_errors)
-<<<<<<< HEAD
-        self.assertIsInstance(, cls)
-=======
->>>>>>> 5b91a688
 
     async def test_erroneous_fill_fw_info(self):
         self.mock_error()
         assumed_errors = [
-<<<<<<< HEAD
-            main.ReadDeviceSignatureDeviceError(),
-            main.ReadFWSignatureDeviceError(),
-        ]
-        ret = await self.device_manager.fill_device_info(self.device_info, self.mb_conn)
-=======
             main.ReadFWVersionDeviceError(),
         ]
         ret = await self.device_manager.fill_fw_info(self.device_info, self.mb_conn)
->>>>>>> 5b91a688
         self.assertListEqual(ret, assumed_errors)