--- conflicted
+++ resolved
@@ -264,25 +264,14 @@
                     )
 
                     try:
-<<<<<<< HEAD
-                        device_info.title = await self._get_mb_connection(device_info).read_string(
+                        device_signature = await self._get_mb_connection(device_info).read_string(
                             first_addr=200, regs_length=20
-=======
-                        device_signature = await self._get_mb_connection(device_info).read_string(
-                            first_addr=200, regs_length=6
->>>>>>> 5313e5d1
                             )
                         device_info.device_signature = device_signature.strip("\x02")  # WB-MAP* fws failure
                         device_info.title = device_signature.strip("\x02")  # TODO: store somewhere human-readable titles
                         device_info.fw_signature = await self._get_mb_connection(device_info).read_string(
                             first_addr=290, regs_length=12
                             )
-<<<<<<< HEAD
-                        device_info.device_signature = await self._get_mb_connection(device_info).read_string(
-                            first_addr=200, regs_length=20
-                            )
-=======
->>>>>>> 5313e5d1
                         await self._fill_fw_info(device_info)
                     except minimalmodbus.ModbusException as e:
                         logger.exception("Treating device %s as offline", str(device_info))
