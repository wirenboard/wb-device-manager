#!/usr/bin/env python3
# -*- coding: utf-8 -*-

import asyncio
import json
import logging
import os
import time
import uuid
from argparse import ArgumentParser
from collections import defaultdict
from dataclasses import asdict, dataclass, field, is_dataclass
from itertools import chain, product
from sys import argv, stderr, stdout
from urllib.parse import urlparse

import paho_socket
from mqttrpc import Dispatcher
from paho.mqtt import client as mqttclient
from wb_modbus import ALLOWED_BAUDRATES, ALLOWED_PARITIES, ALLOWED_STOPBITS, bindings
from wb_modbus import logger as mb_logger
from wb_modbus import minimalmodbus

from . import logger, mqtt_rpc, serial_bus

EXIT_INVALIDARGUMENT = 2
EXIT_FAILURE = 1


@dataclass
class StateError:
    id: str = None
    message: str = None
    metadata: dict = None


@dataclass
class Port:
    path: str = None


@dataclass
class SerialParams:
    slave_id: int
    baud_rate: int = 9600
    parity: str = "N"
    data_bits: int = 8
    stop_bits: int = 2


@dataclass
class FWUpdate:
    progress: int = 0
    error: StateError = None
    available_fw: str = None


@dataclass
class Firmware:
    version: str = None
    ext_support: bool = False
    update: FWUpdate = field(default_factory=FWUpdate)


@dataclass
class DeviceInfo:
    uuid: str
    port: Port
    title: str = None
    sn: str = None
    device_signature: str = None
    fw_signature: str = None
    online: bool = False
    poll: bool = False
    last_seen: int = None
    bootloader_mode: bool = False
    error: StateError = None
    slave_id_collision: bool = False
    cfg: SerialParams = field(default_factory=SerialParams)
    fw: Firmware = field(default_factory=Firmware)

    def __hash__(self):
        return hash(self.uuid) ^ hash(self.port.path)

    def __eq__(self, o):
        return self.__hash__() == o.__hash__()


@dataclass
class BusScanState:
    progress: int = 0
    scanning: bool = False
    scanning_port: str = None
    error: StateError = None
    devices: list[DeviceInfo] = field(default_factory=list)

    def update(self, new):
        for k, v in new.items():
            if hasattr(self, k):
                setattr(self, k, v)


class SetEncoder(json.JSONEncoder):
    def default(self, o):
        if isinstance(o, set):
            return list(o)
        if is_dataclass(o):
            return asdict(o)
        super().default(o)


class PortScanningError(Exception):
    def __init__(self, *args, **kwargs):
        self.port = kwargs.pop("port")
        super().__init__(*args, **kwargs)


"""
Errors, shown in json-state
"""


class GenericStateError(StateError):
    ID = "com.wb.device_manager.generic_error"
    MESSAGE = "Internal error. Check logs for more info"

    def __init__(self):
        super().__init__(id=self.ID, message=self.MESSAGE)


class RPCCallTimeoutStateError(GenericStateError):
    ID = "com.wb.device_manager.rpc_call_timeout_error"
    MESSAGE = "RPC call to wb-mqtt-serial timed out. Check, wb-mqtt-serial is running"


class FailedScanStateError(GenericStateError):
    ID = "com.wb.device_manager.failed_to_scan_error"
    MESSAGE = "Some ports failed to scan. Check logs for more info"

    def __init__(self, failed_ports):
        super().__init__()
        self.metadata = {"failed_ports": failed_ports}


class DeviceManager:
    MQTT_CLIENT_NAME = "wb-device-manager"
    STATE_PUBLISH_TOPIC = "/wb-device-manager/state"

    def __init__(self, broker_url: str):
        url = urlparse(broker_url)
        client_id = "%s-%d" % (self.MQTT_CLIENT_NAME, os.getpid())
        if url.scheme == "mqtt-tcp":
            self._mqtt_connection = mqttclient.Client(client_id)
        elif url.scheme == "unix":
            self._mqtt_connection = paho_socket.Client(client_id)
        else:
            raise Exception("Unkown mqtt url scheme")

        self._rpc_client = mqtt_rpc.SRPCClient(self.mqtt_connection)
        self._state_update_queue = asyncio.Queue()
        self._asyncio_loop = asyncio.get_event_loop()
        self.asyncio_loop.create_task(self.consume_state_update(), name="Build & publish overall state")
        self._is_scanning = False
        self._found_devices = []

    @property
    def mqtt_connection(self):
        return self._mqtt_connection

    @property
    def rpc_client(self):
        return self._rpc_client

    @property
    def state_update_queue(self):
        return self._state_update_queue

    @property
    def state_publish_topic(self):
        return self.STATE_PUBLISH_TOPIC

    @property
    def asyncio_loop(self):
        return self._asyncio_loop

    @staticmethod
    def state_json(state_obj):
        return json.dumps(
            asdict(state_obj), indent=None, separators=(",", ":"), cls=SetEncoder
        )  # most compact

    async def produce_state_update(self, event={}):  # TODO: an observer pattern; on_change callbacks
        await self.state_update_queue.put(event)

    async def consume_state_update(self):
        """
        The only func, allowed to change state directly
        """
        state = BusScanState()
        self.mqtt_connection.publish(self.STATE_PUBLISH_TOPIC, self.state_json(state), retain=True)

        devices_by_connection_params = defaultdict(list)

        while True:
            event = await self.state_update_queue.get()
            try:
                if isinstance(event, DeviceInfo):
                    state.devices.append(event)
                    # wb-mqtt-serial treats devices with equal slaveid-port as same (even with different serial_params)
                    neighbors = devices_by_connection_params[str((event.cfg.slave_id, event.port))]
                    neighbors.append(event)
                    if len(neighbors) > 1:
                        for entry in neighbors:
                            entry.slave_id_collision = True
                        logger.debug("Collision on: %s", str(neighbors))
                elif isinstance(event, dict):
                    progress = event.pop("progress", -1)  # could be filled asynchronously
                    if (progress == 0) or (progress > state.progress):
                        state.progress = progress
                    state.update(event)
                    if "devices" in event and not event["devices"]:
                        devices_by_connection_params.clear()
                else:
                    e = RuntimeError("Got incorrect state-update event: %s", repr(event))
                    state.error = GenericStateError()
                    state.scanning = False
                    state.progress = 0
                    raise e
            finally:
                self.mqtt_connection.publish(self.STATE_PUBLISH_TOPIC, self.state_json(state), retain=True)

    def _get_mb_connection(self, device_info, is_ext_scan):
        if is_ext_scan:
            conn = serial_bus.WBAsyncExtendedModbus(
                sn=int(device_info.sn),
                port=device_info.port.path,
                baudrate=device_info.cfg.baud_rate,
                parity=device_info.cfg.parity,
                stopbits=device_info.cfg.stop_bits,
                rpc_client=self.rpc_client,
            )
        else:
            conn = serial_bus.WBAsyncModbus(
                addr=device_info.cfg.slave_id,
                port=device_info.port.path,
                baudrate=device_info.cfg.baud_rate,
                parity=device_info.cfg.parity,
                stopbits=device_info.cfg.stop_bits,
                rpc_client=self.rpc_client,
            )
        return conn

    async def _fill_device_signature(self, device_info, is_ext_scan) -> None:
        mb_conn = self._get_mb_connection(device_info, is_ext_scan)
        reg = bindings.WBModbusDeviceBase.COMMON_REGS_MAP["device_signature"]
        number_of_regs = 20
<<<<<<< HEAD
        device_signature = ''
=======
        device_signature = ""
>>>>>>> c2961b56
        try:
            device_signature = await mb_conn.read_string(first_addr=reg, regs_length=number_of_regs)
        except minimalmodbus.ModbusException:
            number_of_regs = bindings.WBModbusDeviceBase.DEVICE_SIGNATURE_LENGTH
            device_signature = await mb_conn.read_string(first_addr=reg, regs_length=number_of_regs)
        finally:
            device_info.device_signature = device_signature.strip("\x02")  # WB-MAP* fws failure
            device_info.title = device_signature.strip("\x02")  # TODO: store somewhere human-readable titles

    async def _fill_fw_signature(self, device_info, is_ext_scan) -> None:
        mb_conn = self._get_mb_connection(device_info, is_ext_scan)
        reg = bindings.WBModbusDeviceBase.COMMON_REGS_MAP["fw_signature"]
        number_of_regs = bindings.WBModbusDeviceBase.FIRMWARE_SIGNATURE_LENGTH
        device_info.fw_signature = await mb_conn.read_string(first_addr=reg, regs_length=number_of_regs)

    async def _fill_fw_info(self, device_info, is_ext_scan) -> None:
        mb_conn = self._get_mb_connection(device_info, is_ext_scan)
        reg = bindings.WBModbusDeviceBase.COMMON_REGS_MAP["fw_version"]
        number_of_regs = bindings.WBModbusDeviceBase.FIRMWARE_VERSION_LENGTH
        device_info.fw.version = await mb_conn.read_string(first_addr=reg, regs_length=number_of_regs)
        # TODO: fill available version from fw-releases

    def _get_all_uart_params(
        self, bds=ALLOWED_BAUDRATES, parities=ALLOWED_PARITIES.keys(), stopbits=ALLOWED_STOPBITS
    ):
        iterable = product(bds, parities, stopbits)
        len_iterable = len(bds) * len(parities) * len(stopbits)
        for pos, (bd, parity, stopbit) in enumerate(iterable, start=1):
            yield bd, parity, stopbit, int(pos / len_iterable * 100)

    async def _get_ports(self) -> list[str]:
        response = await self.rpc_client.make_rpc_call(
            driver="wb-mqtt-serial",
            service="ports",
            method="Load",
            params={},
            timeout=1.0,  # s; rpc call goes around scheduler queue => relatively small
        )
        ports = [port.get("path") for port in response]
        return list(filter(None, ports))

    async def launch_bus_scan(self):
        if self._is_scanning:  # TODO: store mqtt topics and binded launched tasks (instead of launcher-cb)
            raise mqtt_rpc.MQTTRPCAlreadyProcessingException()
        else:
            logger.info("Start bus scanning")
            self.asyncio_loop.create_task(self.scan_serial_bus(), name="Scan serial bus (long running)")
            return "Ok"

    async def stop_bus_scan(self):
        """
        TODO: check, tasks are actually cancelled before returning "Ok" via rpc
        Check https://docs.python.org/dev/library/asyncio-task.html#asyncio.Task.cancel for more info
        """
        if self._is_scanning:
            logger.info("Stop bus scanning")
            for task in self._bus_scanning_tasks:
                if not task.done():
                    logger.debug("Cancelling task %s", task.get_name())
                    task.cancel()
            self._bus_scanning_tasks.clear()
            return "Ok"
        else:
            raise mqtt_rpc.MQTTRPCAlreadyProcessingException()

    async def scan_serial_bus(self):
        self._is_scanning = True
        self._found_devices = []
        self._bus_scanning_tasks = []
        await self.produce_state_update(
            {"devices": [], "scanning": True, "progress": 0, "error": None}  # TODO: unit test?
        )
        state_error = None
        try:
            ports = await self._get_ports()
        except mqtt_rpc.MQTTRPCInternalServerError:
            logger.exception("No answer from wb-mqtt-serial")
            state_error = RPCCallTimeoutStateError()
            ports = []

        try:
            # fast wb-extended modbus scanning (prepare)
            tasks_ext = [
                asyncio.create_task(
                    self.scan_serial_port(port, is_ext_scan=True), name="Extended scan %s" % port
                )
                for port in ports
            ]
            self._bus_scanning_tasks.extend(tasks_ext)

            # fallback ordinary modbus scanning (prepare)
            tasks = [
                asyncio.create_task(
                    self.scan_serial_port(port, is_ext_scan=False), name="Ordinary scan %s" % port
                )
                for port in ports
            ]
            self._bus_scanning_tasks.extend(tasks)

            # launch extended_scan => ordinary_scan
            results_ext = await asyncio.gather(*tasks_ext, return_exceptions=True)
            await self.produce_state_update({"progress": 0})
            results = await asyncio.gather(*tasks, return_exceptions=True)

            if self._bus_scanning_tasks:
                await self.produce_state_update({"scanning": False, "progress": 100})
            failed_ports = [x.port for x in results_ext + results if isinstance(x, PortScanningError)]
            if failed_ports:
                logger.warning("Unsuccessful scan: %s", str(failed_ports))
                state_error = FailedScanStateError(failed_ports=failed_ports)
        except Exception as e:
            state_error = GenericStateError()
            logger.exception("Unhandled exception during overall scan")
        finally:
            await self.produce_state_update({"scanning": False, "progress": 0, "error": state_error})
            self._is_scanning = False
            self._bus_scanning_tasks.clear()

    async def scan_serial_port(self, port, is_ext_scan=True):
        def make_uuid(sn):
            return str(uuid.uuid3(namespace=uuid.NAMESPACE_OID, name=str(sn)))

        if is_ext_scan:
            modbus_scanner = serial_bus.WBExtendedModbusScanner(port, self.rpc_client)
        else:
            modbus_scanner = serial_bus.WBModbusScanner(port, self.rpc_client)

        for bd, parity, stopbits, progress_percent in self._get_all_uart_params(
            stopbits=[
                1,
            ]
        ):
            debug_str = "%s %d %d%s%d" % (port, bd, 8, parity, stopbits)
            logger.info("Scanning (via %s modbus) %s", "extended" if is_ext_scan else "ordinary", debug_str)
            await self.produce_state_update({"scanning_port": debug_str})
            try:
                async for slaveid, sn in modbus_scanner.scan_bus(
                    baudrate=bd, parity=parity, stopbits=stopbits
                ):
                    if sn in self._found_devices:
                        logger.info("Skipping device %s", str(sn))
                        continue

                    device_info = DeviceInfo(
                        uuid=make_uuid(sn),
                        title="Unknown",
                        sn=str(sn),
                        last_seen=int(time.time()),
                        online=True,
                        poll=True,  # TODO: support "is_polling" rpc call in wb-mqtt-serial
                        port=Port(path=port),
                        cfg=SerialParams(slave_id=slaveid, baud_rate=bd, parity=parity, stop_bits=stopbits),
                    )
                    device_info.fw.ext_support = is_ext_scan

                    try:
                        await self._fill_device_signature(device_info, is_ext_scan)
                        await self._fill_fw_signature(device_info, is_ext_scan)
                        await self._fill_fw_info(device_info, is_ext_scan)
                    except minimalmodbus.ModbusException as e:
                        logger.exception("Treating device %s as offline", str(device_info))
                        device_info.online = False
                    finally:
                        self._found_devices.append(sn)
                        await self.produce_state_update(device_info)

            except minimalmodbus.NoResponseError:
                logger.debug(
                    "No %s-modbus devices on %s", "extended" if is_ext_scan else "ordinary", debug_str
                )
            except Exception as e:
                logger.exception("Unhandled exception during scan %s" % port)
                raise PortScanningError(port=port) from e
            await self.produce_state_update({"progress": progress_percent})


class RetcodeArgParser(ArgumentParser):
    def error(self, message):
        self.print_usage(stderr)
        self.exit(EXIT_INVALIDARGUMENT, "%s: error: %s\n" % (self.prog, message))


def main(args=argv):

    parser = RetcodeArgParser(description="Wiren Board serial devices manager")
    parser.add_argument(
        "-d",
        "--debug",
        dest="log_level",
        action="store_const",
        default=logging.INFO,
        const=logging.DEBUG,
        help="Set log_level to debug",
    )
    parser.add_argument(
        "-b",
        "--broker_url",
        dest="broker_url",
        type=str,
        help="MQTT url",
        default="unix:///var/run/mosquitto/mosquitto.sock",
    )
    args = parser.parse_args(argv[1:])

    # setup systemd logger
    formatter = logging.Formatter("[%(levelname)s] %(message)s")
    handler = logging.StreamHandler(stream=stdout)
    handler.setFormatter(formatter)
    handler.setLevel(args.log_level)
    for lgr in (logger, mb_logger):
        lgr.addHandler(handler)

    device_manager = DeviceManager(args.broker_url)

    async_callables_mapping = {
        ("bus-scan", "Start"): device_manager.launch_bus_scan,
        ("bus-scan", "Stop"): device_manager.stop_bus_scan,
    }

    server = mqtt_rpc.AsyncMQTTServer(
        methods_dispatcher=Dispatcher(async_callables_mapping),
        mqtt_connection=device_manager.mqtt_connection,
        mqtt_url_str=args.broker_url,
        rpc_client=device_manager.rpc_client,
        additional_topics_to_clear=[
            device_manager.state_publish_topic,
        ],
        asyncio_loop=device_manager.asyncio_loop,
    )

    try:
        server.setup()
    except Exception:
        ec = EXIT_FAILURE
        logger.exception("Exiting with %d", ec)
        return ec
    return server.run()<|MERGE_RESOLUTION|>--- conflicted
+++ resolved
@@ -254,11 +254,7 @@
         mb_conn = self._get_mb_connection(device_info, is_ext_scan)
         reg = bindings.WBModbusDeviceBase.COMMON_REGS_MAP["device_signature"]
         number_of_regs = 20
-<<<<<<< HEAD
-        device_signature = ''
-=======
         device_signature = ""
->>>>>>> c2961b56
         try:
             device_signature = await mb_conn.read_string(first_addr=reg, regs_length=number_of_regs)
         except minimalmodbus.ModbusException:
