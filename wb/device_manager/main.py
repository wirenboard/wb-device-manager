#!/usr/bin/env python3
# -*- coding: utf-8 -*-

import json
import uuid
import time
import logging
import asyncio
from sys import argv, stdout, stderr
from argparse import ArgumentParser
from itertools import product
from dataclasses import dataclass, asdict, field, is_dataclass
import paho.mqtt.client as mosquitto
from mqttrpc import Dispatcher
from wb_modbus import minimalmodbus, ALLOWED_BAUDRATES, ALLOWED_PARITIES, ALLOWED_STOPBITS, logger as mb_logger
from . import logger, serial_bus, mqtt_rpc


EXIT_INVALIDARGUMENT = 2
EXIT_FAILURE = 1


@dataclass
class StateError:
    id: str = None
    message: str = None

@dataclass
class Port:
    path: str = None

@dataclass
class SerialParams:
    slave_id: int
    baud_rate: int = 9600
    parity: str = "N"
    data_bits: int = 8
    stop_bits: int = 2

@dataclass
class FWUpdate:
    progress: int = 0
    error: StateError = None
    available_fw: str = None

@dataclass
class Firmware:
    version: str = None
    update: FWUpdate = field(default_factory=FWUpdate)

@dataclass
class DeviceInfo:
    uuid: str
    port: Port
    title: str = None
    sn: str = None
    device_signature: str = None
    fw_signature: str = None
    online: bool = False
    poll: bool = False
    last_seen: int = None
    bootloader_mode: bool = False
<<<<<<< HEAD
    error: StateError = None
=======
    error: str = None
    slave_id_collision: bool = False
>>>>>>> 70f0a595
    cfg: SerialParams = field(default_factory=SerialParams)
    fw: Firmware = field(default_factory=Firmware)

    def __hash__(self):
        return hash(self.uuid) ^ hash(self.port.path)

    def __eq__(self, o):
        return self.__hash__() == o.__hash__()

@dataclass
class BusScanState:
    progress: int = 0
    scanning: bool = False
    error: StateError = None
    devices: set[DeviceInfo] = field(default_factory=set)

    def update(self, new):
        for k, v in new.items():
            if hasattr(self, k):
                setattr(self, k, v)


class SetEncoder(json.JSONEncoder):
    def default(self, o):
        if isinstance(o, set):
            return list(o)
        if is_dataclass(o):
            return asdict(o)
        super().default(o)


"""
Errors, shown in json-state
"""
class GenericStateError(StateError):
    ID = "com.wb.device_manager.generic_error"
    MESSAGE = "Internal error. Check logs for more info"

    def __init__(self):
        super().__init__(id=self.ID, message=self.MESSAGE)


class RPCCallTimeoutStateError(GenericStateError):
    ID = "com.wb.device_manager.rpc_call_timeout_error"
    MESSAGE = "RPC call to wb-mqtt-serial timed out. Check, wb-mqtt-serial is running"


class ModbusCommunicationStateError(GenericStateError):
    ID = "com.wb.device_manager.modbus_error"
    MESSAGE = "Modbus communication error. Check logs for more info"


class DeviceManager():
    MQTT_CLIENT_NAME = "wb-device-manager"
    STATE_PUBLISH_TOPIC = "/wb-device-manager/state"

    def __init__(self):
        self._mqtt_connection = mosquitto.Client(self.MQTT_CLIENT_NAME)
        self._rpc_client = mqtt_rpc.SRPCClient(self.mqtt_connection)
        self._state_update_queue = asyncio.Queue()
        self._asyncio_loop = asyncio.get_event_loop()
        self.asyncio_loop.create_task(self.consume_state_update(), name="Build & publish overall state")
        self._is_scanning = False

    @property
    def mqtt_connection(self):
        return self._mqtt_connection

    @property
    def rpc_client(self):
        return self._rpc_client

    @property
    def state_update_queue(self):
        return self._state_update_queue

    @property
    def state_publish_topic(self):
        return self.STATE_PUBLISH_TOPIC

    @property
    def asyncio_loop(self):
        return self._asyncio_loop

    @staticmethod
    def state_json(state_obj):
        return json.dumps(asdict(state_obj), indent=None, separators=(",", ":"), cls=SetEncoder)  # most compact

    async def produce_state_update(self, event={}):  # TODO: an observer pattern; on_change callbacks
        await self.state_update_queue.put(event)

    async def consume_state_update(self):
        """
        The only func, allowed to change state directly
        """
        state = BusScanState()
        self.mqtt_connection.publish(self.STATE_PUBLISH_TOPIC, self.state_json(state), retain=True)

        while True:
            event = await self.state_update_queue.get()
            try:
                if isinstance(event, DeviceInfo):
                    state.devices.add(event)
                elif isinstance(event, dict):
                    progress = event.pop("progress", -1)  # could be filled asynchronously
                    if (progress == 0) or (progress > state.progress):
                        state.progress = progress
                    state.update(event)
                else:
                    e = RuntimeError("Got incorrect state-update event: %s", repr(event))
                    state.error = GenericStateError()
                    state.scanning = False
                    state.progress = 0
                    raise e
            finally:
                self.mqtt_connection.publish(self.STATE_PUBLISH_TOPIC, self.state_json(state), retain=True)

    def _get_mb_connection(self, device_info):
        conn = serial_bus.WBAsyncExtendedModbus(
            sn=int(device_info.sn, 0),
            port=device_info.port.path,
            baudrate=device_info.cfg.baud_rate,
            parity=device_info.cfg.parity,
            stopbits=device_info.cfg.stop_bits,
            rpc_client=self.rpc_client
        )
        return conn

    async def _fill_fw_info(self, device_info):
        mb_conn = self._get_mb_connection(device_info)
        device_info.fw.version = await mb_conn.read_string(first_addr=250, regs_length=16)
        #TODO: fill available version from fw-releases

    def _get_all_uart_params(self, bds=ALLOWED_BAUDRATES, parities=ALLOWED_PARITIES.keys(),
        stopbits=ALLOWED_STOPBITS):
        iterable = product(bds, parities, stopbits)
        len_iterable = len(bds) * len(parities) * len(stopbits)
        for pos, (bd, parity, stopbit) in enumerate(iterable, start=1):
            yield bd, parity, stopbit, int(pos / len_iterable * 100)

    async def _get_ports(self):
        response = await self.rpc_client.make_rpc_call(
            driver="wb-mqtt-serial",
            service="ports",
            method="Load",
            params={},
            timeout=1.0  #s; rpc call goes around scheduler queue => relatively small
            )
        return [port["path"] for port in response]

    async def launch_scan(self):
        if self._is_scanning:  # TODO: store mqtt topics and binded launched tasks (instead of launcher-cb)
            raise mqtt_rpc.MQTTRPCAlreadyProcessingException()
        else:
            self.asyncio_loop.create_task(self.scan_serial_bus(), name="Scan serial bus (long running)")
            return "Ok"

    async def scan_serial_bus(self):
        self._is_scanning = True
        tasks = []
        await self.produce_state_update(
                {
                    "devices" : set(),  # TODO: unit test?
                    "scanning" : True,
                    "progress" : 0,
                    "error" : None
                }
            )
        try:
            ports = await self._get_ports()
            for port in ports:
                tasks.append(self.scan_serial_port(port))
            await asyncio.gather(*tasks)
            await self.produce_state_update(
                {
                    "scanning" : False,
                    "progress" : 100
                }
            )
        except Exception as e:
            err_to_webui = GenericStateError()
            logger.exception("Pass error to overall state topic and stop scanning")
            if isinstance(e, mqtt_rpc.MQTTRPCInternalServerError):
                err_to_webui = RPCCallTimeoutStateError()
            elif isinstance(e, minimalmodbus.ModbusException):
                err_to_webui = ModbusCommunicationStateError()
            await self.produce_state_update({"error" : err_to_webui})
        finally:
            await self.produce_state_update(
                {
                    "scanning" : False,
                    "progress" : 0
                }
            )
            self._is_scanning = False

    async def scan_serial_port(self, port):

        def make_uuid(sn):
            return str(uuid.uuid3(namespace=uuid.NAMESPACE_OID, name=str(sn)))

        extended_modbus_scanner = serial_bus.WBExtendedModbusScanner(port, self.rpc_client)

        for bd, parity, stopbits, progress_precent in self._get_all_uart_params(stopbits=[1,]):
            debug_str = "%s: %d-%s-%d" % (port, bd, parity, stopbits)
            logger.info("Scanning (via extended modbus) %s", debug_str)
            try:
                async for slaveid, sn in extended_modbus_scanner.scan_bus(
                    baudrate=bd,
                    parity=parity,
                    stopbits=stopbits
                ):
                    device_info = DeviceInfo(
                        uuid=make_uuid(sn),
                        sn=str(sn),
                        last_seen=int(time.time()),
                        online=True,
                        poll=True,  # TODO: support "is_polling" rpc call in wb-mqtt-serial
                        port=Port(path=port),
                        cfg=SerialParams(
                            slave_id=slaveid,
                            baud_rate=bd,
                            parity=parity,
                            stop_bits=stopbits
                        )
                    )

                    try:
                        device_signature = await self._get_mb_connection(device_info).read_string(
                            first_addr=200, regs_length=20
                            )
                        device_info.device_signature = device_signature.strip("\x02")  # WB-MAP* fws failure
                        device_info.title = device_signature.strip("\x02")  # TODO: store somewhere human-readable titles
                        device_info.fw_signature = await self._get_mb_connection(device_info).read_string(
                            first_addr=290, regs_length=12
                            )
                        await self._fill_fw_info(device_info)
                    except minimalmodbus.ModbusException as e:
                        logger.exception("Treating device %s as offline", str(device_info))
                        device_info.online = False
                    finally:
                        await self.produce_state_update(device_info)

            except minimalmodbus.NoResponseError:
                logger.debug("No extended-modbus devices on %s", debug_str)
            await self.produce_state_update({"progress" : progress_precent})
            #TODO: check all slaveids via ordinary modbus


class RetcodeArgParser(ArgumentParser):
    def error(self, message):
        self.print_usage(stderr)
        self.exit(EXIT_INVALIDARGUMENT, "%s: error: %s\n" % (self.prog, message))


def main(args=argv):

    parser = RetcodeArgParser(
        description="Wiren Board serial devices manager")
    parser.add_argument("-d", "--debug", dest="log_level", action="store_const", default=logging.INFO,
                const=logging.DEBUG, help="Set log_level to debug")
    args = parser.parse_args(argv[1:])

    # setup systemd logger
    formatter = logging.Formatter("[%(levelname)s] %(message)s")
    handler = logging.StreamHandler(stream=stdout)
    handler.setFormatter(formatter)
    handler.setLevel(args.log_level)
    for lgr in (logger, mb_logger):
        lgr.addHandler(handler)

    device_manager = DeviceManager()

    async_callables_mapping = {
        ("bus-scan", "Scan") : device_manager.launch_scan
        }

    server = mqtt_rpc.AsyncMQTTServer(
        methods_dispatcher=Dispatcher(async_callables_mapping),
        mqtt_connection=device_manager.mqtt_connection,
        rpc_client=device_manager.rpc_client,
        additional_topics_to_clear=[device_manager.state_publish_topic, ],
        asyncio_loop=device_manager.asyncio_loop
    )

    try:
        server.setup()
    except Exception:
        ec = EXIT_FAILURE
        logger.exception("Exiting with %d", ec)
        return ec
    return server.run()<|MERGE_RESOLUTION|>--- conflicted
+++ resolved
@@ -60,12 +60,8 @@
     poll: bool = False
     last_seen: int = None
     bootloader_mode: bool = False
-<<<<<<< HEAD
     error: StateError = None
-=======
-    error: str = None
     slave_id_collision: bool = False
->>>>>>> 70f0a595
     cfg: SerialParams = field(default_factory=SerialParams)
     fw: Firmware = field(default_factory=Firmware)
 
