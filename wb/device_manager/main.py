--- conflicted
+++ resolved
@@ -274,11 +274,7 @@
             )
         return conn
 
-<<<<<<< HEAD
-    async def fill_fw_info(self, device_info, mb_conn): # TODO: fill available version from fw-releases
-=======
     async def fill_fw_info(self, device_info, mb_conn):  # TODO: fill available version from fw-releases
->>>>>>> 63fecbee
         errors = []
         try:
             device_info.fw.version = await mb_conn.read_string(
