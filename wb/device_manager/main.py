#!/usr/bin/env python3
# -*- coding: utf-8 -*-

import asyncio
import json
import logging
import os
import time
import uuid
from argparse import ArgumentParser
from collections import defaultdict
from dataclasses import asdict, dataclass, field, is_dataclass
from itertools import chain, product
from sys import argv, stderr, stdout
from urllib.parse import urlparse

import paho_socket
from mqttrpc import Dispatcher
from paho.mqtt import client as mqttclient
from wb_modbus import ALLOWED_BAUDRATES, ALLOWED_PARITIES, ALLOWED_STOPBITS, bindings
from wb_modbus import logger as mb_logger
from wb_modbus import minimalmodbus

from . import logger, mqtt_rpc, serial_bus

EXIT_INVALIDARGUMENT = 2
EXIT_FAILURE = 1


@dataclass
class StateError:
    id: str = None
    message: str = None
    metadata: dict = None


@dataclass
class Port:
    path: str = None


@dataclass
class SerialParams:
    slave_id: int
    baud_rate: int = 9600
    parity: str = "N"
    data_bits: int = 8
    stop_bits: int = 2


@dataclass
class FWUpdate:
    progress: int = 0
    error: StateError = None
    available_fw: str = None


@dataclass
class Firmware:
    version: str = None
    ext_support: bool = False
    update: FWUpdate = field(default_factory=FWUpdate)


@dataclass
class DeviceInfo:
    uuid: str
    port: Port
    title: str = None
    sn: str = None
    device_signature: str = None
    fw_signature: str = None
    online: bool = False
    poll: bool = False
    last_seen: int = None
    bootloader_mode: bool = False
    error: StateError = None
    slave_id_collision: bool = False
    cfg: SerialParams = field(default_factory=SerialParams)
    fw: Firmware = field(default_factory=Firmware)

    def __hash__(self):
        return hash(self.uuid) ^ hash(self.port.path)

    def __eq__(self, o):
        return self.__hash__() == o.__hash__()


@dataclass
class BusScanState:
    progress: int = 0
    scanning: bool = False
    scanning_port: str = None
    error: StateError = None
    devices: list[DeviceInfo] = field(default_factory=list)

    def update(self, new):
        for k, v in new.items():
            if hasattr(self, k):
                setattr(self, k, v)


class SetEncoder(json.JSONEncoder):
    def default(self, o):
        if isinstance(o, set):
            return list(o)
        if is_dataclass(o):
            return asdict(o)
        super().default(o)


class PortScanningError(Exception):
    def __init__(self, *args, **kwargs):
        self.port = kwargs.pop("port")
        super().__init__(*args, **kwargs)


"""
Errors, shown in json-state
"""


class GenericStateError(StateError):
    ID = "com.wb.device_manager.generic_error"
    MESSAGE = "Internal error. Check logs for more info"

    def __init__(self):
        super().__init__(id=self.ID, message=self.MESSAGE)


class RPCCallTimeoutStateError(GenericStateError):
    ID = "com.wb.device_manager.rpc_call_timeout_error"
    MESSAGE = "RPC call to wb-mqtt-serial timed out. Check, wb-mqtt-serial is running"


class FailedScanStateError(GenericStateError):
    ID = "com.wb.device_manager.failed_to_scan_error"
    MESSAGE = "Some ports failed to scan. Check logs for more info"

    def __init__(self, failed_ports):
        super().__init__()
        self.metadata = {"failed_ports": failed_ports}


class DeviceManager:
    MQTT_CLIENT_NAME = "wb-device-manager"
    STATE_PUBLISH_TOPIC = "/wb-device-manager/state"

    def __init__(self, broker_url: str):
        url = urlparse(broker_url)
        client_id = "%s-%d" % (self.MQTT_CLIENT_NAME, os.getpid())
        if url.scheme == "mqtt-tcp":
            self._mqtt_connection = mqttclient.Client(client_id)
        elif url.scheme == "unix":
            self._mqtt_connection = paho_socket.Client(client_id)
        else:
            raise Exception("Unkown mqtt url scheme")

        self._rpc_client = mqtt_rpc.SRPCClient(self.mqtt_connection)
        self._state_update_queue = asyncio.Queue()
        self._asyncio_loop = asyncio.get_event_loop()
        self.asyncio_loop.create_task(self.consume_state_update(), name="Build & publish overall state")
        self._is_scanning = False
        self._found_devices = []

    @property
    def mqtt_connection(self):
        return self._mqtt_connection

    @property
    def rpc_client(self):
        return self._rpc_client

    @property
    def state_update_queue(self):
        return self._state_update_queue

    @property
    def state_publish_topic(self):
        return self.STATE_PUBLISH_TOPIC

    @property
    def asyncio_loop(self):
        return self._asyncio_loop

    @staticmethod
    def state_json(state_obj):
        return json.dumps(
            asdict(state_obj), indent=None, separators=(",", ":"), cls=SetEncoder
        )  # most compact

    async def produce_state_update(self, event={}):  # TODO: an observer pattern; on_change callbacks
        await self.state_update_queue.put(event)

    async def consume_state_update(self):
        """
        The only func, allowed to change state directly
        """
        state = BusScanState()
        self.mqtt_connection.publish(self.STATE_PUBLISH_TOPIC, self.state_json(state), retain=True)

        devices_by_connection_params = defaultdict(list)

        while True:
            event = await self.state_update_queue.get()
            try:
                if isinstance(event, DeviceInfo):
                    state.devices.append(event)
                    # wb-mqtt-serial treats devices with equal slaveid-port as same (even with different serial_params)
                    neighbors = devices_by_connection_params[str((event.cfg.slave_id, event.port))]
                    neighbors.append(event)
                    if len(neighbors) > 1:
                        for entry in neighbors:
                            entry.slave_id_collision = True
                        logger.debug("Collision on: %s", str(neighbors))
                elif isinstance(event, dict):
                    progress = event.pop("progress", -1)  # could be filled asynchronously
                    if (progress == 0) or (progress > state.progress):
                        state.progress = progress
                    state.update(event)
                    if "devices" in event and not event["devices"]:
                        devices_by_connection_params.clear()
                else:
                    e = RuntimeError("Got incorrect state-update event: %s", repr(event))
                    state.error = GenericStateError()
                    state.scanning = False
                    state.progress = 0
                    raise e
            finally:
                self.mqtt_connection.publish(self.STATE_PUBLISH_TOPIC, self.state_json(state), retain=True)

    def _get_mb_connection(self, device_info, is_ext_scan):
        if is_ext_scan:
            conn = serial_bus.WBAsyncExtendedModbus(
                sn=int(device_info.sn),
                port=device_info.port.path,
                baudrate=device_info.cfg.baud_rate,
                parity=device_info.cfg.parity,
                stopbits=device_info.cfg.stop_bits,
                rpc_client=self.rpc_client,
            )
        else:
            conn = serial_bus.WBAsyncModbus(
                addr=device_info.cfg.slave_id,
                port=device_info.port.path,
                baudrate=device_info.cfg.baud_rate,
                parity=device_info.cfg.parity,
                stopbits=device_info.cfg.stop_bits,
                rpc_client=self.rpc_client,
            )
        return conn

    async def _fill_device_signature(self, device_info, is_ext_scan) -> None:
        mb_conn = self._get_mb_connection(device_info, is_ext_scan)
        reg = bindings.WBModbusDeviceBase.COMMON_REGS_MAP["device_signature"]
        number_of_regs = 20
        device_signature = ""
        try:
            device_signature = await mb_conn.read_string(first_addr=reg, regs_length=number_of_regs)
        except minimalmodbus.ModbusException:
            number_of_regs = bindings.WBModbusDeviceBase.DEVICE_SIGNATURE_LENGTH
            device_signature = await mb_conn.read_string(first_addr=reg, regs_length=number_of_regs)
        finally:
            device_info.device_signature = device_signature.strip("\x02")  # WB-MAP* fws failure
            device_info.title = device_signature.strip("\x02")  # TODO: store somewhere human-readable titles

    async def _fill_fw_signature(self, device_info, is_ext_scan) -> None:
        mb_conn = self._get_mb_connection(device_info, is_ext_scan)
        reg = bindings.WBModbusDeviceBase.COMMON_REGS_MAP["fw_signature"]
        number_of_regs = bindings.WBModbusDeviceBase.FIRMWARE_SIGNATURE_LENGTH
        device_info.fw_signature = await mb_conn.read_string(first_addr=reg, regs_length=number_of_regs)

    async def _fill_fw_info(self, device_info, is_ext_scan) -> None:
        mb_conn = self._get_mb_connection(device_info, is_ext_scan)
        reg = bindings.WBModbusDeviceBase.COMMON_REGS_MAP["fw_version"]
        number_of_regs = bindings.WBModbusDeviceBase.FIRMWARE_VERSION_LENGTH
        device_info.fw.version = await mb_conn.read_string(first_addr=reg, regs_length=number_of_regs)
        # TODO: fill available version from fw-releases

    def _get_all_uart_params(
        self, bds=ALLOWED_BAUDRATES, parities=ALLOWED_PARITIES.keys(), stopbits=ALLOWED_STOPBITS
    ):
        iterable = product(bds, parities, stopbits)
        len_iterable = len(bds) * len(parities) * len(stopbits)
        for pos, (bd, parity, stopbit) in enumerate(iterable, start=1):
            yield bd, parity, stopbit, int(pos / len_iterable * 100)

    async def _get_ports(self) -> list[str]:
        response = await self.rpc_client.make_rpc_call(
            driver="wb-mqtt-serial",
            service="ports",
            method="Load",
            params={},
            timeout=1.0,  # s; rpc call goes around scheduler queue => relatively small
        )
        ports = [port.get("path") for port in response]
        return list(filter(None, ports))

    async def launch_bus_scan(self):
        if self._is_scanning:  # TODO: store mqtt topics and binded launched tasks (instead of launcher-cb)
            raise mqtt_rpc.MQTTRPCAlreadyProcessingException()
        else:
            logger.info("Start bus scanning")
            self.asyncio_loop.create_task(self.scan_serial_bus(), name="Scan serial bus (long running)")
            return "Ok"

    async def stop_bus_scan(self):
        """
        TODO: check, tasks are actually cancelled before returning "Ok" via rpc
        Check https://docs.python.org/dev/library/asyncio-task.html#asyncio.Task.cancel for more info
        """
        if self._is_scanning:
            logger.info("Stop bus scanning")
            for task in self._bus_scanning_tasks:
                if not task.done():
                    logger.debug("Cancelling task %s", task.get_name())
                    task.cancel()
            self._bus_scanning_tasks.clear()
            self._is_scanning = False
            return "Ok"
        else:
            raise mqtt_rpc.MQTTRPCAlreadyProcessingException()

    async def scan_serial_bus(self):
        self._is_scanning = True
        self._found_devices = []
        self._bus_scanning_tasks = []
        await self.produce_state_update(
            {"devices": [], "scanning": True, "progress": 0, "error": None}  # TODO: unit test?
        )
        state_error = None
        try:
            ports = await self._get_ports()
        except mqtt_rpc.MQTTRPCInternalServerError:
            logger.exception("No answer from wb-mqtt-serial")
            state_error = RPCCallTimeoutStateError()
            ports = []

        try:
            # fast wb-extended modbus scanning (prepare)
            self._bus_scanning_tasks.extend(
                [
                    asyncio.create_task(
                        self.scan_serial_port(port, is_ext_scan=True), name="Extended scan %s" % port
                    )
                    for port in ports
                ]
            )

            # fallback ordinary modbus scanning (prepare)
            self._bus_scanning_tasks.extend(
                [
                    asyncio.create_task(
                        self.scan_serial_port(port, is_ext_scan=False), name="Ordinary scan %s" % port
                    )
                    for port in ports
                ]
            )

            _half = lambda i: int(len(i) / 2)

            # launch extended_scan => ordinary_scan
            # multiple gather() could re-launch cancelled tasks => clearing tasks-list from outside
            results_ext = await asyncio.gather(
                *self._bus_scanning_tasks[: _half(self._bus_scanning_tasks)], return_exceptions=True
            )
            await self.produce_state_update({"progress": 0})
<<<<<<< HEAD
            results = await asyncio.gather(
                *self._bus_scanning_tasks[_half(self._bus_scanning_tasks) :], return_exceptions=True
            )
=======
            results = []
            if self._is_scanning:  # multiple gather() could re-launch cancelled tasks
                results = await asyncio.gather(*tasks, return_exceptions=True)
>>>>>>> fe110aed

            if self._bus_scanning_tasks:
                await self.produce_state_update({"scanning": False, "progress": 100})
            failed_ports = [x.port for x in results_ext + results if isinstance(x, PortScanningError)]
            if failed_ports:
                logger.warning("Unsuccessful scan: %s", str(failed_ports))
                state_error = FailedScanStateError(failed_ports=failed_ports)
        except Exception as e:
            state_error = GenericStateError()
            logger.exception("Unhandled exception during overall scan")
        finally:
            await self.produce_state_update({"scanning": False, "progress": 0, "error": state_error})
            self._is_scanning = False
            self._bus_scanning_tasks.clear()

    async def scan_serial_port(self, port, is_ext_scan=True):
        def make_uuid(sn):
            return str(uuid.uuid3(namespace=uuid.NAMESPACE_OID, name=str(sn)))

        if is_ext_scan:
            modbus_scanner = serial_bus.WBExtendedModbusScanner(port, self.rpc_client)
        else:
            modbus_scanner = serial_bus.WBModbusScanner(port, self.rpc_client)

        for bd, parity, stopbits, progress_percent in self._get_all_uart_params(
            stopbits=[
                1,
            ]
        ):
            debug_str = "%s %d %d%s%d" % (port, bd, 8, parity, stopbits)
            logger.info("Scanning (via %s modbus) %s", "extended" if is_ext_scan else "ordinary", debug_str)
            await self.produce_state_update({"scanning_port": debug_str})
            try:
                async for slaveid, sn in modbus_scanner.scan_bus(
                    baudrate=bd, parity=parity, stopbits=stopbits
                ):
                    if sn in self._found_devices:
                        logger.info("Skipping device %s", str(sn))
                        continue

                    device_info = DeviceInfo(
                        uuid=make_uuid(sn),
                        title="Unknown",
                        sn=str(sn),
                        last_seen=int(time.time()),
                        online=True,
                        poll=True,  # TODO: support "is_polling" rpc call in wb-mqtt-serial
                        port=Port(path=port),
                        cfg=SerialParams(slave_id=slaveid, baud_rate=bd, parity=parity, stop_bits=stopbits),
                    )
                    device_info.fw.ext_support = is_ext_scan

                    try:
                        await self._fill_device_signature(device_info, is_ext_scan)
                        await self._fill_fw_signature(device_info, is_ext_scan)
                        await self._fill_fw_info(device_info, is_ext_scan)
                    except minimalmodbus.ModbusException as e:
                        logger.exception("Treating device %s as offline", str(device_info))
                        device_info.online = False
                    finally:
                        self._found_devices.append(sn)
                        await self.produce_state_update(device_info)

            except minimalmodbus.NoResponseError:
                logger.debug(
                    "No %s-modbus devices on %s", "extended" if is_ext_scan else "ordinary", debug_str
                )
            except Exception as e:
                logger.exception("Unhandled exception during scan %s" % port)
                raise PortScanningError(port=port) from e
            await self.produce_state_update({"progress": progress_percent})


class RetcodeArgParser(ArgumentParser):
    def error(self, message):
        self.print_usage(stderr)
        self.exit(EXIT_INVALIDARGUMENT, "%s: error: %s\n" % (self.prog, message))


def main(args=argv):

    parser = RetcodeArgParser(description="Wiren Board serial devices manager")
    parser.add_argument(
        "-d",
        "--debug",
        dest="log_level",
        action="store_const",
        default=logging.INFO,
        const=logging.DEBUG,
        help="Set log_level to debug",
    )
    parser.add_argument(
        "-b",
        "--broker_url",
        dest="broker_url",
        type=str,
        help="MQTT url",
        default="unix:///var/run/mosquitto/mosquitto.sock",
    )
    args = parser.parse_args(argv[1:])

    # setup systemd logger
    formatter = logging.Formatter("[%(levelname)s] %(message)s")
    handler = logging.StreamHandler(stream=stdout)
    handler.setFormatter(formatter)
    handler.setLevel(args.log_level)
    for lgr in (logger, mb_logger):
        lgr.addHandler(handler)

    device_manager = DeviceManager(args.broker_url)

    async_callables_mapping = {
        ("bus-scan", "Start"): device_manager.launch_bus_scan,
        ("bus-scan", "Stop"): device_manager.stop_bus_scan,
    }

    server = mqtt_rpc.AsyncMQTTServer(
        methods_dispatcher=Dispatcher(async_callables_mapping),
        mqtt_connection=device_manager.mqtt_connection,
        mqtt_url_str=args.broker_url,
        rpc_client=device_manager.rpc_client,
        additional_topics_to_clear=[
            device_manager.state_publish_topic,
        ],
        asyncio_loop=device_manager.asyncio_loop,
    )

    try:
        server.setup()
    except Exception:
        ec = EXIT_FAILURE
        logger.exception("Exiting with %d", ec)
        return ec
    return server.run()<|MERGE_RESOLUTION|>--- conflicted
+++ resolved
@@ -365,15 +365,9 @@
                 *self._bus_scanning_tasks[: _half(self._bus_scanning_tasks)], return_exceptions=True
             )
             await self.produce_state_update({"progress": 0})
-<<<<<<< HEAD
-            results = await asyncio.gather(
-                *self._bus_scanning_tasks[_half(self._bus_scanning_tasks) :], return_exceptions=True
-            )
-=======
             results = []
             if self._is_scanning:  # multiple gather() could re-launch cancelled tasks
                 results = await asyncio.gather(*tasks, return_exceptions=True)
->>>>>>> fe110aed
 
             if self._bus_scanning_tasks:
                 await self.produce_state_update({"scanning": False, "progress": 100})
